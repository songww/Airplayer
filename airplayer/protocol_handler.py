--- conflicted
+++ resolved
@@ -18,24 +18,13 @@
         self._port = port
     
     def start(self):
-<<<<<<< HEAD
-        handler_dict = {
-=======
         handlers = {
->>>>>>> efa56764
             '/reverse' : AirplayProtocolHandler.ReverseHandler,
             '/play' : AirplayProtocolHandler.PlayHandler,
             '/scrub' : AirplayProtocolHandler.ScrubHandler,
             '/rate' : AirplayProtocolHandler.RateHandler,
             '/photo' : AirplayProtocolHandler.PhotoHandler,
             '/authorize' : AirplayProtocolHandler.AuthorizeHandler,
-<<<<<<< HEAD
-            '/stop' : AirplayProtocolHandler.StopHandler,
-        }
-        
-        handlers = [(url, handler_dict[url], dict(media_backend=self._media_backend)) for url in handler_dict.keys()] 
-        application = tornado.web.Application(handlers)
-=======
             '/server-info' : AirplayProtocolHandler.ServerInfoHandler,
             '/slideshow-features' : AirplayProtocolHandler.SlideshowFeaturesHandler,
             '/playback-info' : AirplayProtocolHandler.PlaybackInfoHandler,
@@ -44,7 +33,6 @@
         
         app_handlers = [(url, handlers[url], dict(media_backend=self._media_backend)) for url in handlers.keys()] 
         application = tornado.web.Application(app_handlers)
->>>>>>> efa56764
 
         self._http_server = tornado.httpserver.HTTPServer(application)
         self._http_server.listen(self._port)
